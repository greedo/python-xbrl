import os
import sys
sys.path.insert(0, os.path.abspath('python-xbrl'))
import pytest

try:
    from StringIO import StringIO
except ImportError:
    from io import StringIO

from parser import soup_maker, XBRLParser, XBRLParserException

<<<<<<< HEAD

class TestParse(TestCase):

    def testEmptyFile(self):
        fh = six.BytesIO(six.b(""))
        self.assertRaises(XBRLParserException, XBRLParser.parse, fh)

        # def test_parse(self):
        # make sure the shuffled sequence does not lose any elements


if __name__ == '__main__':
    unittest.main()
=======
class TestParse():

    def testEmptyFile(self):
        fh = StringIO()
        assert XBRLParser.parse(fh) is None
>>>>>>> aafe6b96
<|MERGE_RESOLUTION|>--- conflicted
+++ resolved
@@ -10,24 +10,12 @@
 
 from parser import soup_maker, XBRLParser, XBRLParserException
 
-<<<<<<< HEAD
 
 class TestParse(TestCase):
 
     def testEmptyFile(self):
-        fh = six.BytesIO(six.b(""))
-        self.assertRaises(XBRLParserException, XBRLParser.parse, fh)
+        fh = StringIO()
+        assert XBRLParser.parse(fh) is None
 
         # def test_parse(self):
-        # make sure the shuffled sequence does not lose any elements
-
-
-if __name__ == '__main__':
-    unittest.main()
-=======
-class TestParse():
-
-    def testEmptyFile(self):
-        fh = StringIO()
-        assert XBRLParser.parse(fh) is None
->>>>>>> aafe6b96
+        # make sure the shuffled sequence does not lose any elements